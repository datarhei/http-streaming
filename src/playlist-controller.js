--- conflicted
+++ resolved
@@ -20,7 +20,6 @@
   browserSupportsCodec,
   muxerSupportsCodec,
   DEFAULT_AUDIO_CODEC,
-<<<<<<< HEAD
   DEFAULT_VIDEO_CODEC,
 } from "@videojs/vhs-utils/es/codecs.js";
 import {
@@ -37,17 +36,7 @@
   addDateRangeMetadata,
 } from "./util/text-tracks";
 import ContentSteeringController from "./content-steering-controller";
-=======
-  DEFAULT_VIDEO_CODEC
-} from '@videojs/vhs-utils/es/codecs.js';
-import { codecsForPlaylist, unwrapCodecList, codecCount } from './util/codecs.js';
-import { createMediaTypes, setupMediaGroups } from './media-groups';
-import logger from './util/logger';
-import {merge, createTimeRanges} from './util/vjs-compat';
-import { addMetadata, createMetadataTrackIfNotExists, addDateRangeMetadata } from './util/text-tracks';
-import ContentSteeringController from './content-steering-controller';
-import { bufferToHexString } from './util/string.js';
->>>>>>> 5b87f698
+import { bufferToHexString } from "./util/string.js";
 
 const ABORT_EARLY_EXCLUSION_SECONDS = 10;
 
@@ -283,11 +272,6 @@
       vhs: this.vhs_,
       parse708captions: options.parse708captions,
       useDtsForTimestampOffset: options.useDtsForTimestampOffset,
-<<<<<<< HEAD
-      calculateTimestampOffsetForEachSegment:
-        options.calculateTimestampOffsetForEachSegment,
-=======
->>>>>>> 5b87f698
       captionServices,
       mediaSource: this.mediaSource,
       currentTime: this.tech_.currentTime.bind(this.tech_),
@@ -775,7 +759,7 @@
         this.requestOptions_.timeout = requestTimeout;
       }
 
-      if (this.sourceType_ === 'dash') {
+      if (this.sourceType_ === "dash") {
         // we don't want to re-request the same hls playlist right after it was changed
         this.mainPlaylistLoader_.load();
       }
@@ -1090,31 +1074,18 @@
    * @private
    */
   fastQualityChange_(media = this.selectPlaylist()) {
-<<<<<<< HEAD
-    if (media === this.mainPlaylistLoader_.media()) {
+    if (media && media === this.mainPlaylistLoader_.media()) {
       this.logger_(
         "skipping fastQualityChange because new media is same as old"
       );
       return;
     }
+
     this.switchMedia_(media, "fast-quality");
-    // Reset main segment loader properties and next segment position information.
-    // Don't need to reset audio as it is reset when media changes.
-    // We resetLoaderProperties separately here as we want to fetch init segments if
-    // necessary and ensure we're not in an ended state when we switch playlists.
-    this.resetMainLoaderReplaceSegments();
-=======
-    if (media && media === this.mainPlaylistLoader_.media()) {
-      this.logger_('skipping fastQualityChange because new media is same as old');
-      return;
-    }
-
-    this.switchMedia_(media, 'fast-quality');
 
     // we would like to avoid race condition when we call fastQuality,
     // reset everything and start loading segments from prev segments instead of new because new playlist is not received yet
     this.waitingForFastQualityPlaylistReceived_ = true;
->>>>>>> 5b87f698
   }
 
   runFastQualitySwitch_() {
@@ -2406,9 +2377,14 @@
       return;
     }
     for (const playlist of main.playlists) {
-      this.contentSteeringController_.addAvailablePathway(this.pathwayAttribute_(playlist));
-    }
-    this.contentSteeringController_.assignTagProperties(main.uri, main.contentSteering);
+      this.contentSteeringController_.addAvailablePathway(
+        this.pathwayAttribute_(playlist)
+      );
+    }
+    this.contentSteeringController_.assignTagProperties(
+      main.uri,
+      main.contentSteering
+    );
     // request the steering manifest immediately if queryBeforeStart is set.
     if (this.contentSteeringController_.queryBeforeStart) {
       // When queryBeforeStart is true, initial request should omit steering parameters.
@@ -2416,76 +2392,40 @@
       return;
     }
     // otherwise start content steering after playback starts
-    this.tech_.one('canplay', () => {
+    this.tech_.one("canplay", () => {
       this.contentSteeringController_.requestSteeringManifest();
     });
   }
 
-<<<<<<< HEAD
-    const updateSteeringValues = (main) => {
-      for (const playlist of main.playlists) {
-        this.contentSteeringController_.addAvailablePathway(
-          this.pathwayAttribute_(playlist)
-        );
-      }
-
-      this.contentSteeringController_.assignTagProperties(
-        main.uri,
-        main.contentSteering
-      );
-    };
-
-    updateSteeringValues(initialMain);
-
+  /**
+   * Reset the content steering controller and re-init.
+   */
+  resetContentSteeringController_() {
+    this.contentSteeringController_.clearAvailablePathways();
+    this.contentSteeringController_.dispose();
+    this.initContentSteeringController_();
+  }
+
+  /**
+   * Attaches the listeners for content steering.
+   */
+  attachContentSteeringListeners_() {
     this.contentSteeringController_.on(
       "content-steering",
       this.excludeThenChangePathway_.bind(this)
     );
-
-    // We need to ensure we update the content steering values when a new
-    // manifest is loaded in live DASH with content steering.
     if (this.sourceType_ === "dash") {
-      this.mainPlaylistLoader_.on("mediaupdatetimeout", () => {
-        this.mainPlaylistLoader_.refreshMedia_(
-          this.mainPlaylistLoader_.media().id
-        );
-
-        // clear past values
-        this.contentSteeringController_.abort();
-        this.contentSteeringController_.clearTTLTimeout_();
-        this.contentSteeringController_.clearAvailablePathways();
-
-        updateSteeringValues(this.main());
-      });
-    }
-
-    // Do this at startup only, after that the steering requests are managed by the Content Steering class.
-    // DASH queryBeforeStart scenarios will be handled by the Content Steering class.
-    if (!this.contentSteeringController_.queryBeforeStart) {
-      this.tech_.one("canplay", () => {
-        this.contentSteeringController_.requestSteeringManifest();
-=======
-  /**
-   * Reset the content steering controller and re-init.
-   */
-  resetContentSteeringController_() {
-    this.contentSteeringController_.clearAvailablePathways();
-    this.contentSteeringController_.dispose();
-    this.initContentSteeringController_();
-  }
-
-  /**
-   * Attaches the listeners for content steering.
-   */
-  attachContentSteeringListeners_() {
-    this.contentSteeringController_.on('content-steering', this.excludeThenChangePathway_.bind(this));
-    if (this.sourceType_ === 'dash') {
-      this.mainPlaylistLoader_.on('loadedplaylist', () => {
+      this.mainPlaylistLoader_.on("loadedplaylist", () => {
         const main = this.main();
         // check if steering tag or pathways changed.
-        const didDashTagChange = this.contentSteeringController_.didDASHTagChange(main.uri, main.contentSteering);
+        const didDashTagChange =
+          this.contentSteeringController_.didDASHTagChange(
+            main.uri,
+            main.contentSteering
+          );
         const didPathwaysChange = () => {
-          const availablePathways = this.contentSteeringController_.getAvailablePathways();
+          const availablePathways =
+            this.contentSteeringController_.getAvailablePathways();
           const newPathways = [];
 
           for (const playlist of main.playlists) {
@@ -2508,7 +2448,6 @@
         if (didDashTagChange || didPathwaysChange()) {
           this.resetContentSteeringController_();
         }
->>>>>>> 5b87f698
       });
     }
   }
@@ -2594,10 +2533,13 @@
   handlePathwayClones_() {
     const main = this.main();
     const playlists = main.playlists;
-    const currentPathwayClones = this.contentSteeringController_.currentPathwayClones;
+    const currentPathwayClones =
+      this.contentSteeringController_.currentPathwayClones;
     const nextPathwayClones = this.contentSteeringController_.nextPathwayClones;
 
-    const hasClones = (currentPathwayClones && currentPathwayClones.size) || (nextPathwayClones && nextPathwayClones.size);
+    const hasClones =
+      (currentPathwayClones && currentPathwayClones.size) ||
+      (nextPathwayClones && nextPathwayClones.size);
 
     if (!hasClones) {
       return;
@@ -2618,8 +2560,8 @@
 
       // Create a new pathway if it is a new pathway clone object.
       if (!oldClone) {
-        const playlistsToClone = playlists.filter(p => {
-          return p.attributes['PATHWAY-ID'] === clone['BASE-ID'];
+        const playlistsToClone = playlists.filter((p) => {
+          return p.attributes["PATHWAY-ID"] === clone["BASE-ID"];
         });
 
         playlistsToClone.forEach((p) => {
@@ -2642,7 +2584,9 @@
     }
 
     // Deep copy contents of next to current pathways.
-    this.contentSteeringController_.currentPathwayClones = new Map(JSON.parse(JSON.stringify([...nextPathwayClones])));
+    this.contentSteeringController_.currentPathwayClones = new Map(
+      JSON.parse(JSON.stringify([...nextPathwayClones]))
+    );
   }
 
   /**
@@ -2654,15 +2598,15 @@
    */
   equalPathwayClones_(a, b) {
     if (
-      a['BASE-ID'] !== b['BASE-ID'] ||
+      a["BASE-ID"] !== b["BASE-ID"] ||
       a.ID !== b.ID ||
-      a['URI-REPLACEMENT'].HOST !== b['URI-REPLACEMENT'].HOST
+      a["URI-REPLACEMENT"].HOST !== b["URI-REPLACEMENT"].HOST
     ) {
       return false;
     }
 
-    const aParams = a['URI-REPLACEMENT'].PARAMS;
-    const bParams = b['URI-REPLACEMENT'].PARAMS;
+    const aParams = a["URI-REPLACEMENT"].PARAMS;
+    const bParams = b["URI-REPLACEMENT"].PARAMS;
 
     // We need to iterate through both lists of params because one could be
     // missing a parameter that the other has.
@@ -2709,7 +2653,7 @@
     }
 
     let nonUsableKeyStatusCount = 0;
-    const NON_USABLE = 'non-usable';
+    const NON_USABLE = "non-usable";
 
     this.mainPlaylistLoader_.main.playlists.forEach((playlist) => {
       const keyIdSet = this.mainPlaylistLoader_.getKeyIdSet(playlist);
@@ -2719,37 +2663,57 @@
         return;
       }
       keyIdSet.forEach((key) => {
-        const USABLE = 'usable';
-        const hasUsableKeyStatus = this.keyStatusMap_.has(key) && this.keyStatusMap_.get(key) === USABLE;
-        const nonUsableExclusion = playlist.lastExcludeReason_ === NON_USABLE && playlist.excludeUntil === Infinity;
+        const USABLE = "usable";
+        const hasUsableKeyStatus =
+          this.keyStatusMap_.has(key) && this.keyStatusMap_.get(key) === USABLE;
+        const nonUsableExclusion =
+          playlist.lastExcludeReason_ === NON_USABLE &&
+          playlist.excludeUntil === Infinity;
 
         if (!hasUsableKeyStatus) {
           // Only exclude playlists that haven't already been excluded as non-usable.
-          if (playlist.excludeUntil !== Infinity && playlist.lastExcludeReason_ !== NON_USABLE) {
+          if (
+            playlist.excludeUntil !== Infinity &&
+            playlist.lastExcludeReason_ !== NON_USABLE
+          ) {
             playlist.excludeUntil = Infinity;
             playlist.lastExcludeReason_ = NON_USABLE;
-            this.logger_(`excluding playlist ${playlist.id} because the key ID ${key} doesn't exist in the keyStatusMap or is not ${USABLE}`);
+            this.logger_(
+              `excluding playlist ${playlist.id} because the key ID ${key} doesn't exist in the keyStatusMap or is not ${USABLE}`
+            );
           }
           // count all nonUsableKeyStatus
           nonUsableKeyStatusCount++;
         } else if (hasUsableKeyStatus && nonUsableExclusion) {
           delete playlist.excludeUntil;
           delete playlist.lastExcludeReason_;
-          this.logger_(`enabling playlist ${playlist.id} because key ID ${key} is ${USABLE}`);
+          this.logger_(
+            `enabling playlist ${playlist.id} because key ID ${key} is ${USABLE}`
+          );
         }
       });
     });
 
     // If for whatever reason every playlist has a non usable key status. Lets try re-including the SD renditions as a failsafe.
-    if (nonUsableKeyStatusCount >= this.mainPlaylistLoader_.main.playlists.length) {
+    if (
+      nonUsableKeyStatusCount >= this.mainPlaylistLoader_.main.playlists.length
+    ) {
       this.mainPlaylistLoader_.main.playlists.forEach((playlist) => {
-        const isNonHD = playlist && playlist.attributes && playlist.attributes.RESOLUTION && playlist.attributes.RESOLUTION.height < 720;
-        const excludedForNonUsableKey = playlist.excludeUntil === Infinity && playlist.lastExcludeReason_ === NON_USABLE;
+        const isNonHD =
+          playlist &&
+          playlist.attributes &&
+          playlist.attributes.RESOLUTION &&
+          playlist.attributes.RESOLUTION.height < 720;
+        const excludedForNonUsableKey =
+          playlist.excludeUntil === Infinity &&
+          playlist.lastExcludeReason_ === NON_USABLE;
 
         if (isNonHD && excludedForNonUsableKey) {
           // Only delete the excludeUntil so we don't try and re-exclude these playlists.
           delete playlist.excludeUntil;
-          videojs.log.warn(`enabling non-HD playlist ${playlist.id} because all playlists were excluded due to ${NON_USABLE} key IDs`);
+          videojs.log.warn(
+            `enabling non-HD playlist ${playlist.id} because all playlists were excluded due to ${NON_USABLE} key IDs`
+          );
         }
       });
     }
@@ -2762,11 +2726,13 @@
    * @param {string} status the status of the keyId
    */
   addKeyStatus_(keyId, status) {
-    const isString = typeof keyId === 'string';
+    const isString = typeof keyId === "string";
     const keyIdHexString = isString ? keyId : bufferToHexString(keyId);
     const formattedKeyIdString = keyIdHexString.slice(0, 32).toLowerCase();
 
-    this.logger_(`KeyStatus '${status}' with key ID ${formattedKeyIdString} added to the keyStatusMap`);
+    this.logger_(
+      `KeyStatus '${status}' with key ID ${formattedKeyIdString} added to the keyStatusMap`
+    );
     this.keyStatusMap_.set(formattedKeyIdString, status);
   }
 
@@ -2782,8 +2748,14 @@
       this.excludeNonUsableThenChangePlaylist_();
     }
     // Listen to loadedplaylist with a single listener and check for new contentProtection elements when a playlist is updated.
-    this.mainPlaylistLoader_.off('loadedplaylist', this.excludeNonUsableThenChangePlaylist_.bind(this));
-    this.mainPlaylistLoader_.on('loadedplaylist', this.excludeNonUsableThenChangePlaylist_.bind(this));
+    this.mainPlaylistLoader_.off(
+      "loadedplaylist",
+      this.excludeNonUsableThenChangePlaylist_.bind(this)
+    );
+    this.mainPlaylistLoader_.on(
+      "loadedplaylist",
+      this.excludeNonUsableThenChangePlaylist_.bind(this)
+    );
   }
 
   excludeNonUsableThenChangePlaylist_() {
